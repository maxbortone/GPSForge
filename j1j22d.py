--- conflicted
+++ resolved
@@ -220,9 +220,5 @@
         print(f"Exact energy:\t\t{exact_energy}")
         print(f"Relative error:\t\t{abs((estimated_energy.mean-exact_energy)/exact_energy)}")
 if config.save:
-<<<<<<< HEAD
-    if rank == 0:
-        print(f"\nResult saved at {path}")
-=======
-    print(f"\nResult saved at {path}")
->>>>>>> bd28eb1c
+    if rank == 0:
+        print(f"\nResult saved at {path}")